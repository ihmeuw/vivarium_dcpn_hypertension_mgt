--- conflicted
+++ resolved
@@ -214,48 +214,8 @@
         self.ramp_transitions = {k: [r for r in v if r in self.ramps]
                                  for k, v in TreatmentProfileModel.ramp_transitions.items()}
 
-<<<<<<< HEAD
         self.treatment_profiles = build_states(self.ramps, self.ramp_transitions,
                                                profiles, domain_filters, efficacy_data)
-=======
-        # 0. add null state profile
-        self.treatment_profiles['null_state'] = NullTreatmentProfile()
-
-        # used to find next profile when changing btw ramps
-        profile_efficacies = pd.Series()
-
-        # 1-5. add ramp profiles in order
-        for ramp in self.ramps:
-            ramp_profiles = profiles[profiles.ramp_name == ramp].sort_values(by='ramp_position', ascending=False)
-
-            for profile in ramp_profiles.iterrows():
-                profile_domain_filters = utilities.get_state_domain_filters(domain_filters, ramp,
-                                                                            profile[1].ramp_position, ramp_profiles,
-                                                                            self.ramp_transitions)
-                tx_profile = TreatmentProfile(ramp, profile[1].ramp_position, profile[1][HYPERTENSION_DRUGS],
-                                              list(profile_domain_filters))
-
-                # record the current efficacy to be used in finding next states for other profiles
-                efficacy = utilities.calculate_pop_efficacy(tx_profile.drug_dosages, efficacy_data)
-                profile_efficacies = profile_efficacies.append(pd.Series(efficacy, index=[tx_profile.state_id]))
-
-                # add transitions to next treatment profile states
-                for next_profile, probability, transition_domain_filters in get_next_states(tx_profile,
-                                                                                 self.ramp_transitions[ramp].copy(),
-                                                                                 self.treatment_profiles,
-                                                                                 profile_efficacies,
-                                                                                 profile_domain_filters):
-
-                    for domain_filter in transition_domain_filters:
-                        tx_profile.add_transition(next_profile,
-                                                  probability_value=probability, domain_filter=domain_filter)
-
-                # add transitions to null state
-                for domain_filter in profile_domain_filters.filter(like='null_state'):
-                    tx_profile.add_transition(self.treatment_profiles['null_state'], domain_filter=domain_filter)
-
-                self.treatment_profiles[tx_profile.state_id] = tx_profile
->>>>>>> 340a82bb
 
         self.add_states(self.treatment_profiles.values())
         super().setup(builder)
