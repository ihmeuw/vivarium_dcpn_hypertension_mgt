import scipy

from loguru import logger
import numpy as np
import pandas as pd

from typing import Dict, List

from vivarium.framework.state_machine import State, Transition, Machine
from vivarium_dcpn_hypertension_mgt.components import utilities
from vivarium_dcpn_hypertension_mgt.components.globals import HYPERTENSION_DRUGS


class TreatmentProfile(State):

    def __init__(self, ramp: str, position: int, drug_dosages: Dict[str, float], domain_filters: List[str]):
        self.ramp = ramp
        self.position = position
        self.drug_dosages = drug_dosages
        self._domain_filters = {f: [] for f in domain_filters}

        super().__init__(f'{self.ramp}_{self.position}')  # state_id = ramp_position e.g., elderly_3

    @property
    def name(self):
        return f'treatment_profile(ramp={self.ramp}, position={self.position})'

    def add_transition(self, output, probability_value: float = 1, domain_filter: str = "", **kwargs):
        if 'probability_func' in kwargs:
            logger.warning('Probability functions cannot be used for transitions '
                           'added to a treatment profile state. Only single '
                           'value probabilities are allowed.')

        if domain_filter not in self._domain_filters:
            raise ValueError(f'The given domain filter {domain_filter} is invalid for this state.')
        elif sum(self._domain_filters[domain_filter]) + probability_value > 1:
            raise ValueError(f'The given domain filter cannot be added with probability {probability_value} because it '
                             f'would push the summed probabilities for this domain filter over 1.')

        self._domain_filters[domain_filter].append(probability_value)

        t = FilterTransition(self, output, probability_func=lambda index: pd.Series(probability_value, index=index),
                             domain_filter=domain_filter, **kwargs)
        self.transition_set.append(t)

        return t

    def is_valid(self):
        for domain_filter, probabilities in self._domain_filters.items():
            if sum(probabilities) != 1:
                return False
        return True

    def graph_domain_filters(self):
        def parse_query_string(f):
            s = f.split(' <= ')
            if len(s) == 2:
                return f'{s[1]}_start', int(s[0])

            s = f.split(' < ')
            if len(s) == 2:
                return f'{s[0]}_end', int(s[1])

            s = f.split(' == ')
            return s[0], s[1]

        dfs = []
        for d, v in self._domain_filters.items():
            d_split = d.split(" and ")
            parsed_filter = [parse_query_string(part) for part in d_split]
            d_filter = {k: v for k, v in parsed_filter}
            d_filter['probability'] = sum(v)
            dfs.append(pd.DataFrame(d_filter, index=[0]))

        df = pd.concat(dfs).reset_index(drop=True)
        df['width'] = df.age_end - df.age_start
        df['height'] = df.systolic_blood_pressure_end - df.systolic_blood_pressure_start

        return utilities.plot_profile_domain_filters(df, self.state_id)


class FilterTransition(Transition):

    def __init__(self, input_profile, output_profile, probability_func=lambda index: pd.Series(1, index=index),
                 domain_filter: str = "", **kwargs):

        self.domain_filter = domain_filter

        super().__init__(input_profile, output_profile, probability_func, **kwargs)

    @property
    def name(self):
        # because a domain_filter describes a continuous region there may be
        # multiple transitions between two states, each with a different domain filter
        return super().name + "_" + self.domain_filter

    def setup(self, builder):
        self.population_view = builder.population.get_view(['age', 'sex'])
        self.blood_pressure = builder.value.get_value('high_systolic_blood_pressure.exposure')
        self.cvd_risk_cat = builder.value.get_value('cvd_risk_category')

    def probability(self, index: pd.Index):
        """Apply filter to index to determine who's eligible for this
        transition. Everyone else gets probability 0."""
        p = pd.Series(0, index=index)

        characteristics = self.population_view.get(index)
        characteristics['systolic_blood_pressure'] = self.blood_pressure(index)
        characteristics['cvd_risk_cat'] = self.cvd_risk_cat(index)

        in_domain_index = characteristics.query(self.domain_filter).index

        p.loc[in_domain_index] = super().probability(in_domain_index)
        return p


class NullStateError(Exception):
    """Exception raised when simulants are transitioned into the null state."""
    pass


class NullTreatmentProfile(TreatmentProfile):
    """Marker state to indicate something has gone wrong. Simulants should never
    enter this state."""

    def __init__(self):
        super().__init__(ramp="null_state", position=0, drug_dosages={}, domain_filters=[])

    @property
    def name(self):
        return 'null_treatment_profile'

    def add_transition(self, output, probability_value: int = 1, domain_filter: str = "", **kwargs):
        raise NotImplementedError('Transitions cannot be added to the null state.')

    def transition_effect(self, index, event_time, population_view):
        raise NullStateError(f'{len(index)} simulants are attempting to transition '
                             f'into the null treatment profile state.')

    def is_valid(self):
        """The null state is valid so long as there are no transitions from it."""
        return not len(self.transition_set)

    def graph_domain_filters(self):
        return utilities.plot_profile_domain_filters(None, self.state_id)


class CVDRiskAttribute:

    @property
    def name(self):
        return 'cvd_risk_attribute'

    def setup(self, builder):

        self.bmi = builder.value.get_value('high_body_mass_index_in_adults.exposure')
        self.fpg = builder.value.get_value('high_fasting_plasma_glucose_continuous.exposure')

        self.population_view = builder.population.get_view(['ischemic_heart_disease_event_time'])

        self.clock = builder.time.clock()

        builder.value.register_value_producer('cvd_risk_category', source=self.get_cvd_risk_category)

    def get_cvd_risk_category(self, index):
        """CVD risk category is 0 if bmi and fpg are not within risk ranges and
        there has not been an ihd event in the last year; 1 otherwise.

        Risk Ranges:
            bmi >= 28 kg/m2
            fpg: 6.1 - 6.9 mmol/L
            time since last ihd event: <= 1 yr
        """

        cvd_risk = pd.Series(0, index=index)

        bmi = self.bmi(index)
        fpg = self.fpg(index)
        time_since_ihd = self.clock() - self.population_view.get(index).ischemic_heart_disease_event_time

        cvd_risk.loc[(28 <= bmi) | ((6.1 <= fpg) & (fpg <= 6.9)) | (time_since_ihd <= pd.Timedelta(days=365.25))] = 1

        return cvd_risk


class TreatmentProfileModel(Machine):

    configuration_defaults = {
        'hypertension_drugs': {
            'ace_inhibitors_or_angiotensin_ii_blockers': 'ace_inhibitors',
            'other_drugs_efficacy': {
                'mono': 6,
                'dual': 6,
                'triple': 6,
                'quad': 6,
            },
            'guideline': 'baseline'  # one of: ["baseline", "china", "aha", "who"]
        }
    }

    ramps = ['elderly', 'mono_starter', 'combo_starter', 'initial', 'no_treatment']
    ramp_transitions = {'elderly': ['elderly'],
                        'mono_starter': ['mono_starter', 'elderly'],
                        'combo_starter': ['combo_starter', 'elderly'],
                        'initial': ['mono_starter', 'combo_starter', 'elderly'],
                        'no_treatment': ['mono_starter', 'combo_starter', 'elderly']}

    def __init__(self):
        super().__init__('treatment_profile', states=[])

    def setup(self, builder):
        self.profiles = utilities.load_treatment_profiles(builder)
        domain_filters = utilities.load_domain_filters(builder)
        efficacy_data = utilities.load_efficacy_data(builder)

        self.ramps = [r for r in TreatmentProfileModel.ramps if r in set(self.profiles.ramp_name)]
        self.ramp_transitions = {k: [r for r in v if r in self.ramps]
                                 for k, v in TreatmentProfileModel.ramp_transitions.items()}

        self.treatment_profiles = build_states(self.ramps, self.ramp_transitions,
                                               self.profiles, domain_filters, efficacy_data)

        self.add_states(self.treatment_profiles.values())
        super().setup(builder)

        self.coverage = builder.lookup.build_table(utilities.load_coverage_data(builder),
                                                   parameter_columns=[('age', 'age_group_start', 'age_group_end')])
        self.proportion_above_hypertensive_threshold = builder.lookup.build_table(
            builder.data.load('risk_factor.high_systolic_blood_pressure.proportion_above_hypertensive_threshold'))

        self.sbp = builder.value.get_value('high_systolic_blood_pressure.exposure')
        self.raw_sbp = lambda index: pd.Series(self.sbp.source(index), index=index)

        self.randomness = builder.randomness.get_stream('initial_treatment_profile')

        self.population_view = builder.population.get_view(['age', 'sex', self.state_column])
        builder.population.initializes_simulants(self.on_initialize_simulants, creates_columns=[self.state_column])

<<<<<<< HEAD
        self.cvd_risk_cat = builder.value.get_value('cvd_risk_category')
        self.valid_transition_filter = self.get_valid_transition_filter()
=======
        builder.value.register_value_producer('prescribed_medications', source=self.get_prescribed_medications)
>>>>>>> 6219437a

    def on_initialize_simulants(self, pop_data):
        initial_tx_profiles = self.get_initial_profiles(pop_data.index)
        initial_tx_profiles.name = self.state_column
        self.population_view.update(initial_tx_profiles)

    def get_initial_profiles(self, index):
        raw_sbp = self.raw_sbp(index)
        below_140 = raw_sbp[raw_sbp < 140].index
        above_140 = raw_sbp[raw_sbp >= 140].index

        profile_prob_below_140, profile_names = utilities.probability_profile_given_sbp_level('below_140',
                                    self.proportion_above_hypertensive_threshold(below_140),
                                    self.coverage(below_140), self.profiles)
        profile_prob_above_140, profile_names = utilities.probability_profile_given_sbp_level('above_140',
                                    self.proportion_above_hypertensive_threshold(above_140),
                                    self.coverage(above_140), self.profiles)

        profile_probabilities = np.stack(pd.concat([profile_prob_below_140, profile_prob_above_140])
                                         .sort_index().values, axis=0)
        profile_choices = self.randomness.choice(index, choices=profile_names, p=profile_probabilities)

        return profile_choices

<<<<<<< HEAD
    def get_valid_transition_filter(self):
        valid_transitions = []
        for state in self.states:
            for transition in state.transition_set:
                if not isinstance(transition.output_state, NullTreatmentProfile):
                    valid_transitions.append(transition.domain_filter)
        return " or ".join(set(valid_transitions))

    def filter_for_next_valid_state(self, index):
        characteristics = self.population_view.subview(['age', 'sex']).get(index)
        characteristics['systolic_blood_pressure'] = self.sbp(index)
        characteristics['cvd_risk_cat'] = self.cvd_risk_cat(index)
        return characteristics.query(self.valid_transition_filter).index
=======
    def get_prescribed_medications(self, index):
        df = pd.DataFrame({d: (0.0 if d != 'other' else 'none') for d in HYPERTENSION_DRUGS}, index=index)

        for state, pop_in_state in self._get_state_pops(index):
            if not pop_in_state.empty:
                df.loc[pop_in_state.index, HYPERTENSION_DRUGS] = pd.DataFrame(state.drug_dosages, index=pop_in_state.index)

        return df
>>>>>>> 6219437a

    def validate(self):
        for state in self.states:
            assert state.is_valid(), f'State {state.state_id} is invalid.'

    def to_dot(self, domain_filter_labels=False):
        """Produces a ball and stick graph of this state machine.

        Returns
        -------
        `graphviz.Digraph`
            A ball and stick visualization of this state machine.
        """
        from graphviz import Digraph
        dot = Digraph(format='png')

        for state in self.states:
            if isinstance(state, NullTreatmentProfile):
                dot.node(state.state_id, style='dashed')
            else:
                dot.node(state.state_id)
            for transition in state.transition_set:
                label = transition.domain_filter if domain_filter_labels else None
                color = 'red' if isinstance(transition.output_state, NullTreatmentProfile) else 'green'

                dot.edge(state.state_id, transition.output_state.state_id, label, color=color)
        return dot


def build_states(ramps, ramp_transitions, profiles, domain_filters, efficacy_data):
    """Build TreatmentProfiles in specific order so that transitions will
    be only to already built TreatmentProfiles:
    0. null state profile (used to ensure only valid simulants are transitioned)
    1. elderly ramp profiles (if exists)
    2. mono_starter ramp profiles
    3. combo_starter ramp profiles (if exists)
    4. initial profiles
    5. no treatment profile

    Within each ramp, build profiles in reverse order (e.g., build position
    3 then 2 then 1 etc.)
    """
    treatment_profiles = dict()

    # 0. add null state profile
    treatment_profiles['null_state'] = NullTreatmentProfile()

    # used to find next profile when changing btw ramps
    profile_efficacies = pd.Series()

    # 1-5. add ramp profiles in order
    for ramp in ramps:
        ramp_profiles = profiles[profiles.ramp_name == ramp].sort_values(by='ramp_position', ascending=False)

        for profile in ramp_profiles.iterrows():
            profile_domain_filters = utilities.get_state_domain_filters(domain_filters, ramp,
                                                                        profile[1].ramp_position, ramp_profiles,
                                                                        ramp_transitions)
            tx_profile = TreatmentProfile(ramp, profile[1].ramp_position, (profile[1][HYPERTENSION_DRUGS]).to_dict(),
                                          list(profile_domain_filters))

            # record the current efficacy to be used in finding next states for other profiles
            efficacy = utilities.calculate_pop_efficacy(tx_profile.drug_dosages, efficacy_data)
            profile_efficacies = profile_efficacies.append(pd.Series(efficacy, index=[tx_profile.state_id]))

            # add transitions to next treatment profile states
            for next_profile, probability, transition_domain_filters in get_next_states(tx_profile,
                                                                                        ramp_transitions[
                                                                                            ramp].copy(),
                                                                                        treatment_profiles,
                                                                                        profile_efficacies,
                                                                                        profile_domain_filters):

                for domain_filter in transition_domain_filters:
                    tx_profile.add_transition(next_profile,
                                              probability_value=probability, domain_filter=domain_filter)

            # add transitions to null state
            for domain_filter in profile_domain_filters.filter(like='null_state'):
                tx_profile.add_transition(treatment_profiles['null_state'], domain_filter=domain_filter)

            treatment_profiles[tx_profile.state_id] = tx_profile

    return treatment_profiles


def get_next_states(current_profile: TreatmentProfile, next_ramps: List[str],
                    tx_profiles: Dict[str, TreatmentProfile], profile_efficacies: pd.Series,
                    ramp_domain_filters: pd.Series):
    next_profiles = []  # list of tuples of form (next_profile, probability, domain_filters)
    current_efficacy = profile_efficacies.loc[current_profile.state_id]

    if 'mono_starter' in next_ramps and 'combo_starter' in next_ramps and current_profile.ramp == 'initial':
        mono_next = utilities.get_closest_in_efficacy_in_ramp(current_efficacy, profile_efficacies, 'mono_starter')
        combo_next = utilities.get_closest_in_efficacy_in_ramp(current_efficacy, profile_efficacies, 'combo_starter')
        both_next = mono_next.append(combo_next)

        next_mono_combo = []
        # we want the two closest in efficacy but if there are ties, add both and split the probability
        unique_efficacies = [e for e in both_next.groupby(both_next)][:2]
        for unique_efficacy in unique_efficacies:
            profiles = [tx_profiles[n] for n in unique_efficacy[1].index]
            probability = (1 / len(unique_efficacies)) / len(unique_efficacy[1])  # profiles w/ same eff have same prob
            domain_filters = [utilities.get_domain_filters_between_ramps(ramp_domain_filters, current_profile.ramp,
                                                                         p.ramp) for p in profiles]
            next_mono_combo.extend([(p, probability, f) for p, f in zip(profiles, domain_filters)])

        if len(next_mono_combo) == 0:  # no profiles with efficacy >= current
            logger.warning(f'There are no mono_starter or combo_starter states with efficacy >= current '
                           f'efficacy for initial profile {current_profile.state_id}.')
            domain_filters = utilities.get_domain_filters_between_ramps(ramp_domain_filters, current_profile.ramp,
                                                                        'mono_starter')
            next_mono_combo = [(tx_profiles['null_state'], 1.0, domain_filters)]

        next_profiles.extend(next_mono_combo)

        next_ramps.remove('mono_starter')
        next_ramps.remove('combo_starter')

    if current_profile.ramp in next_ramps:
        if f'{current_profile.ramp}_{current_profile.position + 1}' in tx_profiles:  # we aren't at the last position
            next_in_ramp = tx_profiles[f'{current_profile.ramp}_{current_profile.position + 1}']
            domain_filters = utilities.get_domain_filters_between_ramps(ramp_domain_filters, current_profile.ramp,
                                                                        current_profile.ramp)

            next_profiles.append((next_in_ramp, 1.0, domain_filters))
        next_ramps.remove(current_profile.ramp)

    for ramp in next_ramps:
        domain_filters = utilities.get_domain_filters_between_ramps(ramp_domain_filters, current_profile.ramp, ramp)

        if current_profile.ramp == 'no_treatment':
            next_in_ramp = utilities.get_position_profile_in_ramp(tx_profiles, ramp, 'lowest')
            next_profiles.append((next_in_ramp, 1.0, domain_filters))
        else:
            next_in_ramp = utilities.get_closest_in_efficacy_in_ramp(current_efficacy, profile_efficacies, ramp)

            if len(next_in_ramp) == 0:
                logger.warning(f'There are no {ramp} states with efficacy >= current '
                               f'efficacy for profile {current_profile.state_id}.')

                next_profiles.extend([(tx_profiles['null_state'], 1.0, domain_filters)])
            else:
                next_profiles.extend([(tx_profiles[n], 1 / len(next_in_ramp), domain_filters)
                                      for n in next_in_ramp.index])

    return next_profiles


class TreatmentEffect:

    @property
    def name(self):
        return 'hypertension_drugs_treatment_effect'

    def setup(self, builder):
        self.medications = HYPERTENSION_DRUGS
        self.efficacy_data = utilities.load_efficacy_data(builder).reset_index()

        self.medication_efficacy = pd.Series(index=pd.MultiIndex(levels=[[], [], []],
                                                                 labels=[[], [], []],
                                                                 names=['simulant', 'medication', 'dosage']))

        self.shift_column = 'hypertension_drugs_baseline_shift'

        self.population_view = builder.population.get_view([self.shift_column])
        builder.population.initializes_simulants(self.on_initialize_simulants, creates_columns=[self.shift_column])
        self.prescribed_medications = builder.value.get_value('prescribed_medications')

        self.randomness = builder.randomness.get_stream('dose_efficacy')
        self.medication_effects = {m: builder.value.register_value_producer(f'{m}.effect_size',
                                                                            self.get_medication_effect)
                                   for m in self.medications}

        self.treatment_effect = builder.value.register_value_producer('hypertension_drugs.effect_size',
                                                                      self.get_treatment_effect)

        builder.value.register_value_modifier('high_systolic_blood_pressure.exposure', self.treat_sbp)

    def on_initialize_simulants(self, pop_data):
        self.medication_efficacy = self.medication_efficacy.append(self.determine_medication_efficacy(pop_data.index))
        prescribed_meds = self.prescribed_medications(pop_data.index)
        effects = [self.get_medication_effect(prescribed_meds[m], m) for m in self.medications]
        self.population_view.update(sum(effects))

    def determine_medication_efficacy(self, index):
        efficacy = []

        for med in self.medications:
            efficacy_draw = self.randomness.get_draw(index, additional_key=med)
            med_efficacy = self.efficacy_data.query('medication == @med')
            for dose in med_efficacy.dosage.unique():
                dose_efficacy_parameters = med_efficacy.loc[med_efficacy.dosage == dose, ['value', 'sd_mean']].values[0]
                dose_index = pd.MultiIndex.from_product((index, [med], [dose]),
                                                        names=('simulant', 'medication', 'dosage'))
                if dose_efficacy_parameters[1] == 0.0:  # if sd is 0, no need to draw
                    dose_efficacy = pd.Series(dose_efficacy_parameters[0], index=dose_index)
                else:
                    dose_efficacy = pd.Series(scipy.stats.norm.ppf(efficacy_draw, loc=dose_efficacy_parameters[0],
                                                                   scale=dose_efficacy_parameters[1]),
                                              index=dose_index)
                efficacy.append(dose_efficacy)

        return pd.concat(efficacy)

    def get_medication_effect(self, dosages, medication):
        lookup_index = pd.MultiIndex.from_arrays((dosages.index.values,
                                                  np.tile(medication, len(dosages)),
                                                  dosages.values),
                                                 names=('simulant', 'medication', 'dosage'))

        efficacy = self.medication_efficacy.loc[lookup_index]
        efficacy.index = efficacy.index.droplevel(['medication', 'dosage'])
        return efficacy

    def get_treatment_effect(self, index):
        prescribed_meds = self.prescribed_medications(index)
        return sum([self.get_medication_effect(prescribed_meds[m], m) for m in self.medications])

    def treat_sbp(self, index, exposure):
        baseline_shift = self.population_view.get(index)[self.shift_column]
        return exposure + baseline_shift - self.treatment_effect(index)<|MERGE_RESOLUTION|>--- conflicted
+++ resolved
@@ -235,13 +235,10 @@
 
         self.population_view = builder.population.get_view(['age', 'sex', self.state_column])
         builder.population.initializes_simulants(self.on_initialize_simulants, creates_columns=[self.state_column])
-
-<<<<<<< HEAD
+        builder.value.register_value_producer('prescribed_medications', source=self.get_prescribed_medications)
+        
         self.cvd_risk_cat = builder.value.get_value('cvd_risk_category')
         self.valid_transition_filter = self.get_valid_transition_filter()
-=======
-        builder.value.register_value_producer('prescribed_medications', source=self.get_prescribed_medications)
->>>>>>> 6219437a
 
     def on_initialize_simulants(self, pop_data):
         initial_tx_profiles = self.get_initial_profiles(pop_data.index)
@@ -266,7 +263,6 @@
 
         return profile_choices
 
-<<<<<<< HEAD
     def get_valid_transition_filter(self):
         valid_transitions = []
         for state in self.states:
@@ -280,7 +276,7 @@
         characteristics['systolic_blood_pressure'] = self.sbp(index)
         characteristics['cvd_risk_cat'] = self.cvd_risk_cat(index)
         return characteristics.query(self.valid_transition_filter).index
-=======
+
     def get_prescribed_medications(self, index):
         df = pd.DataFrame({d: (0.0 if d != 'other' else 'none') for d in HYPERTENSION_DRUGS}, index=index)
 
@@ -289,7 +285,6 @@
                 df.loc[pop_in_state.index, HYPERTENSION_DRUGS] = pd.DataFrame(state.drug_dosages, index=pop_in_state.index)
 
         return df
->>>>>>> 6219437a
 
     def validate(self):
         for state in self.states:
